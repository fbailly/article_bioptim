--- conflicted
+++ resolved
@@ -36,11 +36,6 @@
 
 During the first phase, the mass is passively oscillating around its stationary position due to the spring force (Fig.~\ref{fig:Mass_Pendulum_Fext_graphs}).
 At the beginning of the second phase, when an additional external force acts on the mass, it stabilizes around the targeted position.
-<<<<<<< HEAD
-The standard deviation between the position and the targeted position is $\SI{0.003}{\m}$.
-This example highlights the possibility of using optimal control to find activation patterns compensating for external passive forces (e.g., ortheses flexibility, contact surface deformation, interaction between two models, etc.).
-=======
 The standard deviation between the position and the targeted position is $\SI{0.04}{\m}$.
 This example highlights the possibility of using optimal control to find activation patterns compensating for external passive forces (e.g., ortheses flexibility, contact surface deformation, interaction between two models, etc.).
 \newpage
->>>>>>> 2b8cda6e
