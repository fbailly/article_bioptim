--- conflicted
+++ resolved
@@ -7,11 +7,7 @@
 \begin{figure}[t!]
 \centering
 \includegraphics[width=0.9\columnwidth]{figures/design.eps}
-<<<<<<< HEAD
-\caption{\bioptim design \comment{flowchart}{D'après moi, il manque PhaseTransition dans le bout de NLP, mais je ne suis pas sûr comment le mettre. Je ne pense pas que les flèches avec l'étoile soient vraiment visibles... Peut-être mettre directement l'étoile à coté du mot (Objective*)? Soothing defects refère à la contrainte de continuité, c'est bien ça? Si on met ça (et je pense que ça devrait être un peu plus clair), il faudrait peut-être mettre aussi les boundaries...)}.}
-=======
 \caption{\bioptim design flowchart. The red box contains objects that must be filled in by the user. The red-dashed boxes contain pre-implemented objects for the user to choose from. The * stands for easily customizable objects.}
->>>>>>> 353bfdb4
 \label{fig:dependencies}
 \vspace*{-0.5cm}
 \end{figure}
