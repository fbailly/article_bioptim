--- conflicted
+++ resolved
@@ -23,10 +23,7 @@
 *.out
 *.synctex.gz
 *.pdf
-<<<<<<< HEAD
 *.json
-DS_Store
-=======
 DS_Store
 
 # Byte-compiled / optimized / DLL files
@@ -169,5 +166,4 @@
 cython_debug/
 
 # PyCharm
-.idea
->>>>>>> ba99b636
+.idea